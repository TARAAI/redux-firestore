import {
  getDotStrPath,
  getSlashStrPath,
  preserveValuesFromState,
  createReducer,
} from 'utils/reducers';

describe('reducer utils', () => {
  describe('getSlashStrPath', () => {
    it('is exported', () => {
      expect(getSlashStrPath).to.be.a('function');
    });
    it('converts dot path to slash path', () => {
      expect(getSlashStrPath('some.other.thing')).to.equal('some/other/thing');
    });
    it('removes leading .', () => {
      expect(getSlashStrPath('.some.other.thing')).to.equal('some/other/thing');
    });
    it('returns empty string for undefined input', () => {
      expect(getSlashStrPath()).to.equal('');
    });
  });

  describe('getDotStrPath', () => {
    it('is exported', () => {
      expect(getDotStrPath).to.be.a('function');
    });
    it('converts slash path to dot path', () => {
      expect(getDotStrPath('some/other/thing')).to.equal('some.other.thing');
    });
    it('removes leading /', () => {
      expect(getDotStrPath('/some/other/thing')).to.equal('some.other.thing');
    });
    it('returns empty string for undefined input', () => {
      expect(getDotStrPath()).to.equal('');
    });
  });

<<<<<<< HEAD
=======
  describe('pathFromMeta', () => {
    it('is exported', () => {
      expect(pathFromMeta).to.be.a('function');
    });

    it('throws for no meta data passed (first argument)', () => {
      expect(() => pathFromMeta()).to.throw(
        'Action meta is required to build path for reducers.',
      );
    });

    it('returns undefined if provided nothing', () => {
      expect(() => pathFromMeta({})).to.throw(
        'Collection is required to construct reducer path.',
      );
    });

    it('returns collection if provided', () => {
      expect(pathFromMeta({ collection: 'test' })).to.have.property(0, 'test');
    });

    it('returns collection doc combined into dot path if both provided', () => {
      const result = pathFromMeta({ collection: 'first', doc: 'second' });
      expect(result).to.have.property(0, 'first');
      expect(result).to.have.property(1, 'second');
    });

    it('uses storeAs as path if provided', () => {
      pathFromMeta({ storeAs: 'testing' });
    });

    it('uses path as path if provided', () => {
      expect(pathFromMeta({ path: 'testing' })).to.have.property(0, 'testing');
    });

    describe('updateItemInArray', () => {
      it('is exported', () => {
        expect(updateItemInArray).to.be.a('function');
      });

      it('returns an array when no arguments are passed', () => {
        expect(updateItemInArray([], '123', () => ({}))).to.be.an('array');
      });

      it('preserves items which do not have matching ids', () => {
        const testId = '123ABC';
        const result = updateItemInArray(
          [{ id: 'other' }, { id: testId }],
          testId,
          () => 'test',
        );
        expect(result[0]).to.have.property('id', 'other');
      });

      it('updates item with matching id', () => {
        const testId = '123ABC';
        const result = updateItemInArray(
          [{ id: testId }],
          testId,
          () => 'test',
        );
        expect(result).to.have.property(0, 'test');
      });
    });

    describe('supports a subcollection', () => {
      it('with collection', () => {
        subcollections = [{ collection: 'third' }];
        config = { collection: 'first', doc: 'second', subcollections };
        const result = pathFromMeta(config);
        expect(result).to.have.property(0, 'first');
        expect(result).to.have.property(1, 'second');
        expect(result).to.have.property(2, 'third');
      });

      it('with doc', () => {
        subcollections = [{ collection: 'third', doc: 'forth' }];
        config = { collection: 'first', doc: 'second', subcollections };
        const result = pathFromMeta(config);
        expect(result).to.have.property(0, 'first');
        expect(result).to.have.property(1, 'second');
        expect(result).to.have.property(2, 'third');
        expect(result).to.have.property(3, 'forth');
      });
    });

    it('supports multiple subcollections', () => {
      subcollections = [
        { collection: 'third', doc: 'forth' },
        { collection: 'fifth' },
      ];
      config = { collection: 'first', doc: 'second', subcollections };
      const result = pathFromMeta(config);
      expect(result).to.have.property(0, 'first');
      expect(result).to.have.property(1, 'second');
      expect(result).to.have.property(2, 'third');
      expect(result).to.have.property(4, 'fifth');
    });
  });

>>>>>>> d232363d
  describe('createReducer', () => {
    it('calls handler mapped to action type', () => {
      const actionHandler = sinon.spy();
      const newReducer = createReducer({}, { test: actionHandler });
      newReducer({}, { type: 'test' });
      expect(actionHandler).to.have.been.calledOnce;
    });

    it('returns state for action types not within handlers', () => {
      const newReducer = createReducer({}, {});
      const state = {};
      expect(newReducer(state, { type: 'testing' })).to.equal(state);
    });
  });

  describe('preserveValuesFromState', () => {
    it('is exported', () => {
      expect(preserveValuesFromState).to.be.a('function');
    });

    describe('passing boolean', () => {
      it('returns original state for true', () => {
        const result = preserveValuesFromState({}, true);
        expect(result).to.be.an('object');
        expect(result).to.be.empty;
      });

      it('extends state with next state if provided', () => {
        const testVal = 'val';
        const result = preserveValuesFromState({}, true, { testVal });
        expect(result).to.have.property('testVal', testVal);
      });
    });

    describe('passing function', () => {
      it('returns original state for true', () => {
        const result = preserveValuesFromState({}, () => ({}));
        expect(result).to.be.an('object');
        expect(result).to.be.empty;
      });
    });

    describe('passing an array of keys', () => {
      it('returns original state for true', () => {
        const result = preserveValuesFromState({ some: 'val' }, ['some']);
        expect(result).to.have.property('some', 'val');
      });
    });

    describe('passing invalid preserve option', () => {
      it('throws', () => {
        expect(() => preserveValuesFromState({ some: 'val' }, 'some')).to.throw(
          'Invalid preserve parameter. It must be an Object or an Array.',
        );
      });
    });
  });
});<|MERGE_RESOLUTION|>--- conflicted
+++ resolved
@@ -36,8 +36,6 @@
     });
   });
 
-<<<<<<< HEAD
-=======
   describe('pathFromMeta', () => {
     it('is exported', () => {
       expect(pathFromMeta).to.be.a('function');
@@ -138,7 +136,6 @@
     });
   });
 
->>>>>>> d232363d
   describe('createReducer', () => {
     it('calls handler mapped to action type', () => {
       const actionHandler = sinon.spy();
