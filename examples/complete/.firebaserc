--- conflicted
+++ resolved
@@ -1,14 +1,8 @@
 {
   "projects": {
-<<<<<<< HEAD
-    "default": "redux-firestore",
-    "master": "redux-firestore",
-    "prod": "redux-firestore"
-=======
     "default": "redux-firebasev3",
     "master": "redux-firebasev3",
     "prod": "redux-firebasev3"
->>>>>>> d232363d
   },
   "ci": {
     "copyVersion": true,
@@ -17,34 +11,20 @@
         "env": "staging",
         "firebase": {
           "apiKey": "${STAGE_FIREBASE_API_KEY}",
-<<<<<<< HEAD
-          "authDomain": "redux-firestore.firebaseapp.com",
-          "databaseURL": "https://redux-firestore.firebaseio.com",
-          "projectId": "redux-firestore",
-          "storageBucket": "redux-firestore.appspot.com"
-=======
           "authDomain": "redux-firebasev3.firebaseapp.com",
           "databaseURL": "https://redux-firebasev3.firebaseio.com",
           "projectId": "redux-firebasev3",
           "storageBucket": "redux-firebasev3.appspot.com"
->>>>>>> d232363d
         }
       },
       "prod": {
         "env": "production",
         "firebase": {
           "apiKey": "${PROD_FIREBASE_API_KEY}",
-<<<<<<< HEAD
-          "authDomain": "redux-firestore.firebaseapp.com",
-          "databaseURL": "https://redux-firestore.firebaseio.com",
-          "projectId": "redux-firestore",
-          "storageBucket": "redux-firestore.appspot.com"
-=======
           "authDomain": "redux-firebasev3.firebaseapp.com",
           "databaseURL": "https://redux-firebasev3.firebaseio.com",
           "projectId": "redux-firebasev3",
           "storageBucket": "redux-firebasev3.appspot.com"
->>>>>>> d232363d
         }
       }
     }
