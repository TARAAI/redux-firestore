--- conflicted
+++ resolved
@@ -3,15 +3,6 @@
 import Navbar from 'containers/Navbar'
 import { Notifications } from 'modules/notification'
 
-<<<<<<< HEAD
-export const CoreLayout = ({ children, classes }) => (
-  <div className={classes.container}>
-    <Navbar />
-    <div className={classes.children}>{children}</div>
-    <Notifications />
-  </div>
-)
-=======
 function CoreLayout({ children, classes }) {
   return (
     <div className={classes.container}>
@@ -21,7 +12,6 @@
     </div>
   )
 }
->>>>>>> d232363d
 
 CoreLayout.propTypes = {
   classes: PropTypes.object.isRequired, // from enhancer (withStyles)
