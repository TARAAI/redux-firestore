--- conflicted
+++ resolved
@@ -11,49 +11,6 @@
     color: 'white'
   }
 }
-<<<<<<< HEAD
-
-export const AccountMenu = ({
-  avatarUrl,
-  displayName,
-  goToAccount,
-  onLogoutClick,
-  closeAccountMenu,
-  anchorEl,
-  handleMenu,
-  classes
-}) => (
-  <div>
-    <IconButton
-      aria-owns={anchorEl ? 'menu-appbar' : null}
-      aria-haspopup="true"
-      onClick={handleMenu}
-      classes={{ root: classes.buttonRoot }}>
-      <AccountCircle />
-    </IconButton>
-    <Menu
-      id="menu-appbar"
-      anchorEl={anchorEl}
-      anchorOrigin={{ vertical: 'top', horizontal: 'right' }}
-      transformOrigin={{ vertical: 'top', horizontal: 'right' }}
-      open={Boolean(anchorEl)}
-      onClose={closeAccountMenu}>
-      <MenuItem onClick={goToAccount}>Account</MenuItem>
-      <MenuItem onClick={onLogoutClick}>Sign Out</MenuItem>
-    </Menu>
-  </div>
-)
-
-AccountMenu.propTypes = {
-  displayName: PropTypes.string,
-  avatarUrl: PropTypes.string,
-  goToAccount: PropTypes.func.isRequired,
-  onLogoutClick: PropTypes.func.isRequired,
-  anchorEl: PropTypes.object,
-  closeAccountMenu: PropTypes.func.isRequired,
-  handleMenu: PropTypes.func.isRequired,
-  classes: PropTypes.object.isRequired // from withStyles
-=======
 
 function AccountMenu({
   avatarUrl,
@@ -97,7 +54,6 @@
   displayName: PropTypes.string,
   avatarUrl: PropTypes.string,
   anchorEl: PropTypes.object
->>>>>>> d232363d
 }
 
 export default withStyles(styles)(AccountMenu)