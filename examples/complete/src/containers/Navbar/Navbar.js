--- conflicted
+++ resolved
@@ -8,11 +8,7 @@
 import AccountMenu from './AccountMenu'
 import LoginMenu from './LoginMenu'
 
-<<<<<<< HEAD
-export const Navbar = ({
-=======
 function Navbar({
->>>>>>> d232363d
   avatarUrl,
   displayName,
   authExists,
@@ -22,35 +18,6 @@
   anchorEl,
   handleMenu,
   classes
-<<<<<<< HEAD
-}) => (
-  <AppBar position="static">
-    <Toolbar>
-      <Typography
-        variant="h6"
-        color="inherit"
-        className={classes.flex}
-        component={Link}
-        to={authExists ? LIST_PATH : '/'}>
-        complete
-      </Typography>
-      {authExists ? (
-        <AccountMenu
-          avatarUrl={avatarUrl}
-          displayName={displayName}
-          onLogoutClick={handleLogout}
-          goToAccount={goToAccount}
-          closeAccountMenu={closeAccountMenu}
-          handleMenu={handleMenu}
-          anchorEl={anchorEl}
-        />
-      ) : (
-        <LoginMenu />
-      )}
-    </Toolbar>
-  </AppBar>
-)
-=======
 }) {
   return (
     <AppBar position="static">
@@ -80,7 +47,6 @@
     </AppBar>
   )
 }
->>>>>>> d232363d
 
 Navbar.propTypes = {
   classes: PropTypes.object.isRequired, // from enhancer (withStyles)
