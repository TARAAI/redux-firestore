--- conflicted
+++ resolved
@@ -5,48 +5,7 @@
 import { TextField } from 'redux-form-material-ui'
 import ProviderDataForm from '../ProviderDataForm'
 
-<<<<<<< HEAD
-export const AccountForm = ({
-=======
-function AccountForm({
->>>>>>> d232363d
-  account,
-  handleSubmit,
-  submitting,
-  pristine,
-  classes
-<<<<<<< HEAD
-}) => (
-  <form className={classes.root} onSubmit={handleSubmit}>
-    <h4>Account</h4>
-    <div className={classes.fields}>
-      <Field
-        fullWidth
-        name="displayName"
-        component={TextField}
-        label="Display Name"
-      />
-      <Field name="email" label="Email" component={TextField} fullWidth />
-      <Field
-        name="avatarUrl"
-        label="Avatar Url"
-        component={TextField}
-        fullWidth
-      />
-    </div>
-    {!!account && !!account.providerData && (
-      <div>
-        <h4>Linked Accounts</h4>
-        <ProviderDataForm providerData={account.providerData} />
-      </div>
-    )}
-    <Button color="primary" type="submit" disabled={pristine || submitting}>
-      {submitting ? 'Saving' : 'Save'}
-    </Button>
-  </form>
-)
-=======
-}) {
+function AccountForm({ account, handleSubmit, submitting, pristine, classes }) {
   return (
     <form className={classes.root} onSubmit={handleSubmit}>
       <h4>Account</h4>
@@ -77,7 +36,6 @@
     </form>
   )
 }
->>>>>>> d232363d
 
 AccountForm.propTypes = {
   account: PropTypes.object,
