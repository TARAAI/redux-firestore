import React from 'react'
import PropTypes from 'prop-types'
import Typography from '@material-ui/core/Typography'
import { makeStyles } from '@material-ui/core/styles'
import Button from '@material-ui/core/Button'
import { Field } from 'redux-form'
import TextField from 'components/FormTextField'
import ProviderDataForm from '../ProviderDataForm'
import styles from './AccountForm.styles'

const useStyles = makeStyles(styles)

function AccountForm({ account, handleSubmit, submitting, pristine }) {
  const classes = useStyles()

<<<<<<< HEAD
function AccountForm({ account, handleSubmit, submitting, pristine, classes }) {
=======
>>>>>>> b5d5f312
  return (
    <form className={classes.root} onSubmit={handleSubmit}>
      <div className={classes.fields}>
        <Field
          fullWidth
          name="displayName"
          component={TextField}
          label="Display Name"
        />
        <Field name="email" label="Email" component={TextField} fullWidth />
        <Field
          name="avatarUrl"
          label="Avatar Url"
          component={TextField}
          fullWidth
        />
      </div>
      {!!account && !!account.providerData && (
        <div>
          <Typography variant="h6">Linked Accounts</Typography>
          <ProviderDataForm providerData={account.providerData} />
        </div>
      )}
      <Button color="primary" type="submit" disabled={pristine || submitting}>
        {submitting ? 'Saving' : 'Save'}
      </Button>
    </form>
  )
}

AccountForm.propTypes = {
  account: PropTypes.object,
  handleSubmit: PropTypes.func.isRequired, // from enhancer (reduxForm)
  pristine: PropTypes.bool.isRequired, // from enhancer (reduxForm)
  submitting: PropTypes.bool.isRequired // from enhancer (reduxForm)
}

export default AccountForm<|MERGE_RESOLUTION|>--- conflicted
+++ resolved
@@ -13,10 +13,6 @@
 function AccountForm({ account, handleSubmit, submitting, pristine }) {
   const classes = useStyles()
 
-<<<<<<< HEAD
-function AccountForm({ account, handleSubmit, submitting, pristine, classes }) {
-=======
->>>>>>> b5d5f312
   return (
     <form className={classes.root} onSubmit={handleSubmit}>
       <div className={classes.fields}>
