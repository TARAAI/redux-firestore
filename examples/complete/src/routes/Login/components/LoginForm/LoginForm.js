import React from 'react'
import PropTypes from 'prop-types'
import { Field } from 'redux-form'
import { TextField } from 'redux-form-material-ui'
import Button from '@material-ui/core/Button'
import { required, validateEmail } from 'utils/form'

<<<<<<< HEAD
const LoginForm = ({ pristine, submitting, handleSubmit, classes }) => (
  <form className={classes.root} onSubmit={handleSubmit}>
    <Field
      name="email"
      component={TextField}
      label="Email"
      validate={[required, validateEmail]}
    />
    <Field
      name="password"
      component={TextField}
      label="Password"
      type="password"
      validate={required}
    />
    <div className={classes.submit}>
      <Button
        color="primary"
        type="submit"
        variant="contained"
        disabled={pristine || submitting}>
        {submitting ? 'Loading' : 'Login'}
      </Button>
    </div>
  </form>
)
=======
function LoginForm({ pristine, submitting, handleSubmit, classes }) {
  return (
    <form className={classes.root} onSubmit={handleSubmit}>
      <Field
        name="email"
        component={TextField}
        autoComplete="email"
        label="Email"
        validate={[required, validateEmail]}
      />
      <Field
        name="password"
        component={TextField}
        autoComplete="current-password"
        label="Password"
        type="password"
        validate={required}
      />
      <div className={classes.submit}>
        <Button
          color="primary"
          type="submit"
          variant="contained"
          disabled={pristine || submitting}>
          {submitting ? 'Loading' : 'Login'}
        </Button>
      </div>
    </form>
  )
}
>>>>>>> d232363d

LoginForm.propTypes = {
  classes: PropTypes.object.isRequired, // from enhancer (withStyles)
  pristine: PropTypes.bool.isRequired, // from enhancer (reduxForm)
  submitting: PropTypes.bool.isRequired, // from enhancer (reduxForm)
  handleSubmit: PropTypes.func.isRequired // from enhancer (reduxForm - calls onSubmit)
}

export default LoginForm<|MERGE_RESOLUTION|>--- conflicted
+++ resolved
@@ -5,34 +5,6 @@
 import Button from '@material-ui/core/Button'
 import { required, validateEmail } from 'utils/form'
 
-<<<<<<< HEAD
-const LoginForm = ({ pristine, submitting, handleSubmit, classes }) => (
-  <form className={classes.root} onSubmit={handleSubmit}>
-    <Field
-      name="email"
-      component={TextField}
-      label="Email"
-      validate={[required, validateEmail]}
-    />
-    <Field
-      name="password"
-      component={TextField}
-      label="Password"
-      type="password"
-      validate={required}
-    />
-    <div className={classes.submit}>
-      <Button
-        color="primary"
-        type="submit"
-        variant="contained"
-        disabled={pristine || submitting}>
-        {submitting ? 'Loading' : 'Login'}
-      </Button>
-    </div>
-  </form>
-)
-=======
 function LoginForm({ pristine, submitting, handleSubmit, classes }) {
   return (
     <form className={classes.root} onSubmit={handleSubmit}>
@@ -63,7 +35,6 @@
     </form>
   )
 }
->>>>>>> d232363d
 
 LoginForm.propTypes = {
   classes: PropTypes.object.isRequired, // from enhancer (withStyles)
