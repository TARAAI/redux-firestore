--- conflicted
+++ resolved
@@ -5,40 +5,6 @@
 import Button from '@material-ui/core/Button'
 import { required, validateEmail } from 'utils/form'
 
-<<<<<<< HEAD
-const SignupForm = ({ pristine, submitting, handleSubmit, classes }) => (
-  <form className={classes.root} onSubmit={handleSubmit}>
-    <Field
-      name="username"
-      component={TextField}
-      label="Username"
-      validate={required}
-    />
-    <Field
-      name="email"
-      component={TextField}
-      label="Email"
-      validate={[required, validateEmail]}
-    />
-    <Field
-      name="password"
-      component={TextField}
-      label="Password"
-      type="password"
-      validate={required}
-    />
-    <div className={classes.submit}>
-      <Button
-        color="primary"
-        type="submit"
-        variant="contained"
-        disabled={pristine || submitting}>
-        {submitting ? 'Loading' : 'Sign Up'}
-      </Button>
-    </div>
-  </form>
-)
-=======
 function SignupForm({ pristine, submitting, handleSubmit, classes }) {
   return (
     <form className={classes.root} onSubmit={handleSubmit}>
@@ -76,7 +42,6 @@
     </form>
   )
 }
->>>>>>> d232363d
 
 SignupForm.propTypes = {
   classes: PropTypes.object.isRequired, // from enhancer (withStyles)
