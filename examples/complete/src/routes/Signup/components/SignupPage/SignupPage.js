import React from 'react'
import PropTypes from 'prop-types'
import { Link } from 'react-router-dom'
import GoogleButton from 'react-google-button'
import Paper from '@material-ui/core/Paper'
import { LOGIN_PATH } from 'constants/paths'
import SignupForm from '../SignupForm'

<<<<<<< HEAD
const SignupPage = ({ emailSignup, googleLogin, onSubmitFail, classes }) => (
  <div className={classes.root}>
    <Paper className={classes.panel}>
      <SignupForm onSubmit={emailSignup} onSubmitFail={onSubmitFail} />
    </Paper>
    <div className={classes.orLabel}>or</div>
    <div className={classes.providers}>
      <GoogleButton onClick={googleLogin} />
    </div>
    <div className={classes.login}>
      <span className={classes.loginLabel}>Already have an account?</span>
      <Link className={classes.loginLink} to={LOGIN_PATH}>
        Login
      </Link>
=======
function SignupPage({ emailSignup, googleLogin, onSubmitFail, classes }) {
  return (
    <div className={classes.root}>
      <Paper className={classes.panel}>
        <SignupForm onSubmit={emailSignup} onSubmitFail={onSubmitFail} />
      </Paper>
      <div className={classes.orLabel}>or</div>
      <div className={classes.providers}>
        <GoogleButton onClick={googleLogin} />
      </div>
      <div className={classes.login}>
        <span className={classes.loginLabel}>Already have an account?</span>
        <Link className={classes.loginLink} to={LOGIN_PATH}>
          Login
        </Link>
      </div>
>>>>>>> d232363d
    </div>
  )
}

SignupPage.propTypes = {
  classes: PropTypes.object.isRequired, // from enhancer (withStyles)
  emailSignup: PropTypes.func.isRequired, // from enhancer (withHandlers)
  googleLogin: PropTypes.func.isRequired, // from enhancer (withHandlers)
  onSubmitFail: PropTypes.func.isRequired // from enhancer (reduxForm)
}

export default SignupPage<|MERGE_RESOLUTION|>--- conflicted
+++ resolved
@@ -6,22 +6,6 @@
 import { LOGIN_PATH } from 'constants/paths'
 import SignupForm from '../SignupForm'
 
-<<<<<<< HEAD
-const SignupPage = ({ emailSignup, googleLogin, onSubmitFail, classes }) => (
-  <div className={classes.root}>
-    <Paper className={classes.panel}>
-      <SignupForm onSubmit={emailSignup} onSubmitFail={onSubmitFail} />
-    </Paper>
-    <div className={classes.orLabel}>or</div>
-    <div className={classes.providers}>
-      <GoogleButton onClick={googleLogin} />
-    </div>
-    <div className={classes.login}>
-      <span className={classes.loginLabel}>Already have an account?</span>
-      <Link className={classes.loginLink} to={LOGIN_PATH}>
-        Login
-      </Link>
-=======
 function SignupPage({ emailSignup, googleLogin, onSubmitFail, classes }) {
   return (
     <div className={classes.root}>
@@ -38,7 +22,6 @@
           Login
         </Link>
       </div>
->>>>>>> d232363d
     </div>
   )
 }
