--- conflicted
+++ resolved
@@ -1,8 +1,5 @@
-<<<<<<< HEAD
-=======
 import React from 'react'
 import { Route } from 'react-router-dom'
->>>>>>> d232363d
 import { connectedRouterRedirect } from 'redux-auth-wrapper/history4/redirect'
 import locationHelperBuilder from 'redux-auth-wrapper/history4/locationHelper'
 import createHistory from 'history/createBrowserHistory'
@@ -66,9 +63,6 @@
       payload: { message: 'User is not authenticated.' }
     })
   }
-<<<<<<< HEAD
-})
-=======
 })
 
 /**
@@ -85,5 +79,4 @@
       render={props => <route.component {...parentProps} {...props} />}
     />
   ))
-}
->>>>>>> d232363d
+}