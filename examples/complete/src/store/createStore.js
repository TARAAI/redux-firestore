import { applyMiddleware, compose, createStore } from 'redux'
import thunk from 'redux-thunk'
import { reactReduxFirebase, getFirebase } from 'react-redux-firebase'
import { reduxFirestore } from 'redux-firestore'
import firebase from 'firebase/app'
import 'firebase/database'
import 'firebase/auth'
import 'firebase/storage'
import 'firebase/firestore'
import makeRootReducer from './reducers'
import {
  firebase as fbConfig,
  reduxFirebase as rrfConfig,
  env
} from '../config'

export default (initialState = {}) => {
  // ======================================================
  // Redux + Firebase Config (react-redux-firebase & redux-firestore)
  // ======================================================
  const defaultRRFConfig = {
<<<<<<< HEAD
    // updateProfileOnLogin: false // enable/disable updating of profile on login
    // profileDecorator: (userData) => ({ email: userData.email }) // customize format of user profile
=======
>>>>>>> d232363d
    userProfile: 'users', // root that user profiles are written to
    updateProfileOnLogin: false, // enable/disable updating of profile on login
    presence: 'presence', // list currently online users under "presence" path in RTDB
    sessions: null, // Skip storing of sessions
    enableLogging: false, // enable/disable Firebase Database Logging
    useFirestoreForProfile: true, // Save profile to Firestore instead of Real Time Database
    useFirestoreForStorageMeta: true // Metadata associated with storage file uploads goes to Firestore
<<<<<<< HEAD
=======
    // profileDecorator: (userData) => ({ email: userData.email }) // customize format of user profile
>>>>>>> d232363d
  }

  // Combine default config with overrides if they exist (set within .firebaserc)
  const combinedConfig = rrfConfig
    ? { ...defaultRRFConfig, ...rrfConfig }
    : defaultRRFConfig

  // ======================================================
  // Store Enhancers
  // ======================================================
  const enhancers = []

  if (env === 'local') {
<<<<<<< HEAD
    const devToolsExtension = window.devToolsExtension
=======
    const devToolsExtension = window.__REDUX_DEVTOOLS_EXTENSION__
>>>>>>> d232363d
    if (typeof devToolsExtension === 'function') {
      enhancers.push(devToolsExtension())
    }
  }

  // ======================================================
  // Middleware Configuration
  // ======================================================
  const middleware = [
    thunk.withExtraArgument(getFirebase)
    // This is where you add other middleware like redux-observable
  ]

  // ======================================================
  // Firebase Initialization
  // ======================================================
  firebase.initializeApp(fbConfig)

  // ======================================================
  // Store Instantiation and HMR Setup
  // ======================================================
  const store = createStore(
    makeRootReducer(),
    initialState,
    compose(
      applyMiddleware(...middleware),
      reduxFirestore(firebase),
      reactReduxFirebase(firebase, combinedConfig),
      ...enhancers
    )
  )

  store.asyncReducers = {}

  if (module.hot) {
    module.hot.accept('./reducers', () => {
      const reducers = require('./reducers').default
      store.replaceReducer(reducers(store.asyncReducers))
    })
  }

  return store
}<|MERGE_RESOLUTION|>--- conflicted
+++ resolved
@@ -19,11 +19,6 @@
   // Redux + Firebase Config (react-redux-firebase & redux-firestore)
   // ======================================================
   const defaultRRFConfig = {
-<<<<<<< HEAD
-    // updateProfileOnLogin: false // enable/disable updating of profile on login
-    // profileDecorator: (userData) => ({ email: userData.email }) // customize format of user profile
-=======
->>>>>>> d232363d
     userProfile: 'users', // root that user profiles are written to
     updateProfileOnLogin: false, // enable/disable updating of profile on login
     presence: 'presence', // list currently online users under "presence" path in RTDB
@@ -31,10 +26,7 @@
     enableLogging: false, // enable/disable Firebase Database Logging
     useFirestoreForProfile: true, // Save profile to Firestore instead of Real Time Database
     useFirestoreForStorageMeta: true // Metadata associated with storage file uploads goes to Firestore
-<<<<<<< HEAD
-=======
     // profileDecorator: (userData) => ({ email: userData.email }) // customize format of user profile
->>>>>>> d232363d
   }
 
   // Combine default config with overrides if they exist (set within .firebaserc)
@@ -48,11 +40,7 @@
   const enhancers = []
 
   if (env === 'local') {
-<<<<<<< HEAD
-    const devToolsExtension = window.devToolsExtension
-=======
     const devToolsExtension = window.__REDUX_DEVTOOLS_EXTENSION__
->>>>>>> d232363d
     if (typeof devToolsExtension === 'function') {
       enhancers.push(devToolsExtension())
     }
