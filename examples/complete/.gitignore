--- conflicted
+++ resolved
@@ -8,10 +8,6 @@
 **/node_modules
 
 # React App
-<<<<<<< HEAD
-**/dist
-=======
 build
->>>>>>> d232363d
 src/config.js
 .env