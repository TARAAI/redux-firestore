{
  "presets": [
    "@babel/preset-react",
    [
      "@babel/preset-env",
      {
        "targets": {
          "chrome": 52,
          "browsers": [
            "last 2 versions",
            "safari >= 7"
          ]
        }
      }
    ]
  ],
  "plugins": [
    "lodash",
<<<<<<< HEAD
    "transform-runtime",
    "transform-object-rest-spread",
    "transform-object-assign"
=======
>>>>>>> d232363d
  ],
  "env": {
    "es": {
      "comments": false,
      "plugins": [
        "transform-inline-environment-variables"
      ]
    },
    "commonjs": {
      "comments": false,
      "plugins": [
        "transform-inline-environment-variables"
      ]
    },
    "test": {
      "plugins": [
<<<<<<< HEAD
        "transform-async-to-generator",
=======
        "@babel/plugin-transform-runtime",
>>>>>>> d232363d
        ["module-resolver", {
         "root": ["./src"]
       }]
      ]
    }
  }
}<|MERGE_RESOLUTION|>--- conflicted
+++ resolved
@@ -16,12 +16,6 @@
   ],
   "plugins": [
     "lodash",
-<<<<<<< HEAD
-    "transform-runtime",
-    "transform-object-rest-spread",
-    "transform-object-assign"
-=======
->>>>>>> d232363d
   ],
   "env": {
     "es": {
@@ -38,11 +32,7 @@
     },
     "test": {
       "plugins": [
-<<<<<<< HEAD
-        "transform-async-to-generator",
-=======
         "@babel/plugin-transform-runtime",
->>>>>>> d232363d
         ["module-resolver", {
          "root": ["./src"]
        }]
