import {
  isString,
  isArray,
  isFunction,
  isObject,
<<<<<<< HEAD
=======
  isNumber,
  isEmpty,
>>>>>>> d232363d
  size,
  trim,
  forEach,
  has,
  map,
  get,
  set,
  some,
<<<<<<< HEAD
=======
  cloneDeep,
>>>>>>> d232363d
} from 'lodash';
import { to } from '../utils/async';
import { actionTypes } from '../constants';

/**
 * Add where claues to Cloud Firestore Reference handling invalid formats
 * and multiple where statements (array of arrays)
 * @param {firebase.firestore.Reference} ref - Reference which to add where to
 * @param {Array} where - Where statement to attach to reference
 * @return {firebase.firestore.Reference} Reference with where statement attached
 */
function addWhereToRef(ref, where) {
  if (!isArray(where)) {
    throw new Error('where parameter must be an array.');
  }
  if (isString(where[0])) {
    return where.length > 1 ? ref.where(...where) : ref.where(where[0]);
  }

  return where.reduce((acc, whereArgs) => addWhereToRef(acc, whereArgs), ref);
}

/**
 * Add attribute to Cloud Firestore Reference handling invalid formats
 * and multiple orderBy statements (array of arrays). Used for orderBy and where
 * @param {firebase.firestore.Reference} ref - Reference which to add where to
 * @param {Array} orderBy - Statement to attach to reference
 * @param {String} [attrName='where'] - Name of attribute
 * @return {firebase.firestore.Reference} Reference with where statement attached
 */
function addOrderByToRef(ref, orderBy) {
  if (!isArray(orderBy) && !isString(orderBy)) {
    throw new Error('orderBy parameter must be an array or string.');
  }
  if (isString(orderBy)) {
    return ref.orderBy(orderBy);
  }
  if (isString(orderBy[0])) {
    return ref.orderBy(...orderBy);
  }
  return orderBy.reduce(
    (acc, orderByArgs) => addOrderByToRef(acc, orderByArgs),
    ref,
  );
}

/**
 * Call methods on ref object for provided subcollection list (from queryConfig
 * object)
 * @param  {firebase.firestore.CollectionReference} ref - reference on which
 * to call methods to apply queryConfig
 * @param  {Array} subcollectionList - List of subcollection settings from
 * queryConfig object
 * @return {firebase.firestore.Query} Query object referencing path within
 * firestore
 */
function handleSubcollections(ref, subcollectionList) {
  if (subcollectionList) {
    forEach(subcollectionList, subcollection => {
      /* eslint-disable no-param-reassign */
      if (subcollection.collection) {
        if (!isFunction(ref.collection)) {
          throw new Error(
            `Collection can only be run on a document. Check that query config for subcollection: "${
              subcollection.collection
            }" contains a doc parameter.`,
          );
        }
        ref = ref.collection(subcollection.collection);
      }
      if (subcollection.doc) ref = ref.doc(subcollection.doc);
      if (subcollection.where) ref = addWhereToRef(ref, subcollection.where);
      if (subcollection.orderBy) {
        ref = addOrderByToRef(ref, subcollection.orderBy);
      }
      if (subcollection.limit) ref = ref.limit(subcollection.limit);
      if (subcollection.startAt) ref = ref.startAt(subcollection.startAt);
      if (subcollection.startAfter) {
        ref = ref.startAfter(subcollection.startAfter);
      }
      if (subcollection.endAt) ref = ref.endAt(subcollection.endAt);
      if (subcollection.endBefore) ref = ref.endBefore(subcollection.endBefore);

      ref = handleSubcollections(ref, subcollection.subcollections);
      /* eslint-enable */
    });
  }
  return ref;
}

/**
 * Create a Cloud Firestore reference for a collection or document
 * @param {Object} firebase - Internal firebase object
 * @param {Object} meta - Metadata
 * @param {String} meta.collection - Collection name
 * @param {String} meta.doc - Document name
 * @param {Array} meta.where - List of argument arrays
 * @return {firebase.firestore.Reference} Resolves with results of add call
 */
export function firestoreRef(firebase, meta) {
  if (!firebase.firestore) {
    throw new Error('Firestore must be required and initalized.');
  }
  const {
    collection,
    doc,
    subcollections,
    where,
    orderBy,
    limit,
    startAt,
    startAfter,
    endAt,
    endBefore,
  } = meta;
  let ref = firebase.firestore().collection(collection);
  // TODO: Compare other ways of building ref
  if (doc) ref = ref.doc(doc);
  ref = handleSubcollections(ref, subcollections);
  if (where) ref = addWhereToRef(ref, where);
  if (orderBy) ref = addOrderByToRef(ref, orderBy);
  if (limit) ref = ref.limit(limit);
  if (startAt) ref = ref.startAt(startAt);
  if (startAfter) ref = ref.startAfter(startAfter);
  if (endAt) ref = ref.endAt(endAt);
  if (endBefore) ref = ref.endBefore(endBefore);
  return ref;
}

/**
 * Convert where parameter into a string notation for use in query name
 * @param  {String} key - Key to use
 * @param  {Array} value - Where config array
 * @return {String} String representing where settings for use in query name
 */
function arrayToStr(key, value) {
  if (isString(value) || isNumber(value)) return `${key}=${value}`;
  if (isString(value[0])) return `${key}=${value.join(':')}`;
  if (value && value.toString) return `${key}=${value.toString()}`;

  return value.map(val => arrayToStr(key, val));
}

/**
 * Pcik query params from object
 * @param {Object} obj - Object from which to pick query params
 * @return {Object}
 */
function pickQueryParams(obj) {
  return [
    'where',
    'orderBy',
    'limit',
    'startAfter',
    'startAt',
    'endAt',
    'endBefore',
  ].reduce((acc, key) => (obj[key] ? { ...acc, [key]: obj[key] } : acc), {});
}

/**
 * Join/serilize query params
 * @param {Object} queryParams - Query settings
 * @return {String}
 */
function serialize(queryParams) {
  return Object.keys(queryParams)
    .filter(key => queryParams[key] !== undefined)
    .map(key => arrayToStr(key, queryParams[key]))
    .join('&');
}

/**
 * Create query name based on query settings for use as object keys (used
 * in listener management and reducers).
 * @param  {Object} meta - Metadata object containing query settings
 * @param  {String} meta.collection - Collection name of query
 * @param  {String} meta.doc - Document id of query
 * @param  {String} meta.storeAs - User-defined Redux store name of query
 * @param  {Array} meta.subcollections - Subcollections of query
 * @param {Object} [options={}] - Options object
 * @param {Boolean} [options.onlySubcollections=false] - Only include collections
 * and subcollections in query name
 * @return {String} String representing query settings
 */
export function getQueryName(meta, options = {}) {
  if (isString(meta)) {
    return meta;
  }
<<<<<<< HEAD
  const { collection, doc, subcollections, where, limit, storeAs } = meta;
  if (storeAs) {
    return storeAs;
  }
=======
  const { collection, doc, subcollections, storeAs, ...remainingMeta } = meta;
>>>>>>> d232363d
  if (!collection) {
    throw new Error('Collection is required to build query name');
  }

  if (storeAs) {
    return storeAs;
  }

  let basePath = collection;
  const { onlySubcollections } = options || {};
  // Return path only including subcollections (data)
  if (onlySubcollections && !subcollections) {
    return basePath;
  }
  if (doc) {
    basePath = basePath.concat(`/${doc}`);
  }
  if (subcollections) {
    const mappedCollections = subcollections.map(subcollection =>
      getQueryName(subcollection),
    );
    basePath = `${basePath}/${mappedCollections.join('/')}`;
  }

<<<<<<< HEAD
  // Return path only including subcollections (data)
  if (onlySubcollections) {
    return basePath;
  }

  if (where) {
    if (!isArray(where)) {
=======
  const queryParams = pickQueryParams(remainingMeta);

  if (!isEmpty(queryParams)) {
    if (queryParams.where && !isArray(queryParams.where)) {
>>>>>>> d232363d
      throw new Error('where parameter must be an array.');
    }
    basePath = basePath.concat('?', serialize(queryParams));
  }
  return basePath;
}

/**
 * Create query name based on query settings for use as object keys (used
 * in listener management and reducers).
 * @param  {Object} meta - Metadata object containing query settings
 * @param  {String} meta.collection - Collection name of query
 * @param  {String} meta.doc - Document id of query
 * @param  {Array} meta.subcollections - Subcollections of query
 * @return {String} String representing query settings
 */
export function getBaseQueryName(meta) {
  if (isString(meta)) {
    return meta;
  }
  const { collection, subcollections, ...remainingMeta } = meta;
  if (!collection) {
    throw new Error('Collection is required to build query name');
  }
  let basePath = collection;

  if (subcollections) {
    const mappedCollections = subcollections.map(subcollection =>
      getQueryName(subcollection),
    );
    basePath = `${basePath}/${mappedCollections.join('/')}`;
  }

  const queryParams = pickQueryParams(remainingMeta);

  if (!isEmpty(queryParams)) {
    if (queryParams.where && !isArray(queryParams.where)) {
      throw new Error('where parameter must be an array.');
    }
    basePath = basePath.concat('?', serialize(queryParams));
  }

  return basePath;
}

/**
 * Confirm that meta object exists and that listeners object exists on internal
 * firebase instance. If these required values do not exist, an error is thrown.
 * @param {Object} firebase - Internal firebase object
 * @param {Object} meta - Metadata object
 */
function confirmMetaAndConfig(firebase, meta) {
  if (!meta) {
    throw new Error('Meta data is required to attach listener.');
  }
  if (!has(firebase, '_.listeners')) {
    throw new Error(
      'Internal Firebase object required to attach listener. Confirm that reduxFirestore enhancer was added when you were creating your store',
    );
  }
}

/**
 * Get whether or not a listener is attached at the provided path
 * @param {Object} firebase - Internal firebase object
 * @param {Object} meta - Metadata object
 * @return {Boolean} Whether or not listener exists
 */
export function listenerExists(firebase, meta) {
  confirmMetaAndConfig(firebase, meta);
  const name = getQueryName(meta);
  return !!firebase._.listeners[name];
}

/**
 * @description Update the number of watchers for a query
 * @param {Object} firebase - Internal firebase object
 * @param {Function} dispatch - Redux's dispatch function
 * @param {Object} meta - Metadata
 * @param {Function} unsubscribe - Unsubscribe function
 * @param {String} doc - Document name
 * @return {Object} Object containing all listeners
 */
export function attachListener(firebase, dispatch, meta, unsubscribe) {
  confirmMetaAndConfig(firebase, meta);

  const name = getQueryName(meta);
  if (!firebase._.listeners[name]) {
    firebase._.listeners[name] = unsubscribe; // eslint-disable-line no-param-reassign
  }

  dispatch({
    type: actionTypes.SET_LISTENER,
    meta,
    payload: { name },
  });

  return firebase._.listeners;
}

/**
 * @description Remove/Unset a watcher
 * @param {Object} firebase - Internal firebase object
 * @param {Function} dispatch - Redux's dispatch function
 * @param {Object} meta - Metadata
 * @param {String} collection - Collection name
 * @param {String} doc - Document name
 */
export function detachListener(firebase, dispatch, meta) {
  const name = getQueryName(meta);
  if (firebase._.listeners[name]) {
    firebase._.listeners[name]();
    delete firebase._.listeners[name]; // eslint-disable-line no-param-reassign
  }

  dispatch({
    type: actionTypes.UNSET_LISTENER,
    meta,
    payload: { name },
  });
}

/**
 * Turn query string into a query config object
 * @param {String} queryPathStr String to be converted
 * @param {String} parsedPath - Already parsed path (used instead of attempting parse)
 * @return {Object} Object containing collection, doc and subcollection
 */
export function queryStrToObj(queryPathStr, parsedPath) {
  const pathArr = parsedPath || trim(queryPathStr, ['/']).split('/');
  const [collection, doc, ...subcollections] = pathArr;
  const queryObj = {};
  if (collection) queryObj.collection = collection;
  if (doc) queryObj.doc = doc;
  if (subcollections.length) {
    queryObj.subcollections = [queryStrToObj('', subcollections)];
  }
  return queryObj;
}

/**
 * @description Convert array of querys into an array of query config objects.
 * This normalizes things for later use.
 * @param {Object|String} query - Query setups in the form of objects or strings
 * @return {Object} Query setup normalized into a queryConfig object
 */
export function getQueryConfig(query) {
  if (isString(query)) {
    return queryStrToObj(query);
  }
  if (isObject(query)) {
    if (!query.collection && !query.doc) {
      throw new Error(
        'Collection and/or Doc are required parameters within query definition object.',
      );
    }
    return query;
  }
  throw new Error(
    'Invalid Path Definition: Only Strings and Objects are accepted.',
  );
}

/**
 * @description Convert array of querys into an array of queryConfig objects
 * @param {Array} queries - Array of query strings/objects
 * @return {Array} watchEvents - Array of watch events
 */
export function getQueryConfigs(queries) {
  if (isArray(queries)) {
    return queries.map(getQueryConfig);
  }
  if (isString(queries)) {
    return queryStrToObj(queries);
  }
  if (isObject(queries)) {
    return [getQueryConfig(queries)];
  }
  throw new Error('Querie(s) must be an Array or a string.');
}

/**
 * Get ordered array from snapshot
 * @param  {firebase.database.DataSnapshot} snap - Data for which to create
 * an ordered array.
 * @return {Array|Null} Ordered list of children from snapshot or null
 */
export function orderedFromSnap(snap) {
  const ordered = [];
  if (snap.data && snap.exists) {
    const obj = isObject(snap.data())
      ? { id: snap.id, ...(snap.data() || snap.data) }
      : { id: snap.id, data: snap.data() };
    ordered.push(obj);
  } else if (snap.forEach) {
    snap.forEach(doc => {
      const obj = isObject(doc.data())
        ? { id: doc.id, ...(doc.data() || doc.data) }
        : { id: doc.id, data: doc.data() };
      ordered.push(obj);
    });
  }
  return ordered;
}

/**
 * Create data object with values for each document with keys being doc.id.
 * @param  {firebase.database.DataSnapshot} snap - Data for which to create
 * an ordered array.
 * @return {Object|Null} Object documents from snapshot or null
 */
export function dataByIdSnapshot(snap) {
  const data = {};
  if (snap.data) {
    data[snap.id] = snap.exists ? snap.data() : null;
  } else if (snap.forEach) {
    snap.forEach(doc => {
      data[doc.id] = doc.data() || doc;
    });
  }
  return size(data) ? data : null;
}

/**
 * @private
 * @description Create an array of promises for population of an object or list
 * @param {Object} firebase - Internal firebase object
 * @param {Object} populate - Object containing root to be populate
 * @param {Object} populate.root - Firebase root path from which to load populate item
 * @param {String} id - String id
<<<<<<< HEAD
=======
 * @return {Promise}
>>>>>>> d232363d
 */
export function getPopulateChild(firebase, populate, id) {
  return firestoreRef(firebase, { collection: populate.root, doc: id })
    .get()
<<<<<<< HEAD
    .then(snap => snap.data());
=======
    .then(snap => Object.assign({ id }, snap.data()));
>>>>>>> d232363d
}

/**
 * @private
 * @description Populate list of data
 * @param {Object} firebase - Internal firebase object
 * @param {Object} originalObj - Object to have parameter populated
<<<<<<< HEAD
 * @param {Object} populate - Object containing populate information
 * @param {Object} results - Object containing results of population from other populates
 */
export function populateList(firebase, list, p, results) {
=======
 * @param {Object} p - Object containing populate information
 * @param {Object} results - Object containing results of population from other populates
 * @return {Promise}
 */
export function populateList(firebase, originalObj, p, results) {
>>>>>>> d232363d
  // Handle root not being defined
  if (!results[p.root]) {
    set(results, p.root, {});
  }
  return Promise.all(
<<<<<<< HEAD
    map(list, (id, childKey) => {
=======
    map(originalObj, (id, childKey) => {
>>>>>>> d232363d
      // handle list of keys
      const populateKey = id === true || p.populateByKey ? childKey : id;
      return getPopulateChild(firebase, p, populateKey).then(pc => {
        if (pc) {
          // write child to result object under root name if it is found
          return set(results, `${p.root}.${populateKey}`, pc);
        }
        return results;
      });
    }),
  );
}

/**
 * @private
 * @description Create standardized populate object from strings or objects
 * @param {String|Object} str - String or Object to standardize into populate object
<<<<<<< HEAD
=======
 * @return {Object}
>>>>>>> d232363d
 */
function getPopulateObj(str) {
  if (!isString(str)) {
    return str;
  }
  const strArray = str.split(':');
  // TODO: Handle childParam
  return { child: strArray[0], root: strArray[1] };
}

/**
 * @private
 * @description Create standardized populate object from strings or objects
<<<<<<< HEAD
 * @param {String|Object} str - String or Object to standardize into populate object
=======
 * @param {Array} arr - Array of items to get populate objects for
 * @return {Array}
>>>>>>> d232363d
 */
function getPopulateObjs(arr) {
  if (!isArray(arr)) {
    return arr;
  }
  return arr.map(o => (isObject(o) ? o : getPopulateObj(o)));
}

/**
 * @private
 * @description Create an array of promises for population of an object or list
 * @param {Object} firebase - Internal firebase object
<<<<<<< HEAD
 * @param {Object} originalObj - Object to have parameter populated
 * @param {Object} populateString - String containg population data
=======
 * @param {Object} dataKey - Object to have parameter populated
 * @param {Object} originalData - String containg population data
 * @param {Object} populatesIn
 * @return {Promise}
>>>>>>> d232363d
 */
export function promisesForPopulate(
  firebase,
  dataKey,
  originalData,
  populatesIn,
) {
  // TODO: Handle selecting of parameter to populate with (i.e. displayName of users/user)
  const promisesArray = [];
  const results = {};

  // test if data is a single object, try generating populates and looking for the child
  const populatesForData = getPopulateObjs(
    isFunction(populatesIn) ? populatesIn(dataKey, originalData) : populatesIn,
  );

  const dataHasPopulateChilds = some(populatesForData, populate =>
    has(originalData, populate.child),
  );
  if (dataHasPopulateChilds) {
    // Data is a single object, resolve populates directly
    forEach(populatesForData, p => {
      if (isString(get(originalData, p.child))) {
        return promisesArray.push(
          getPopulateChild(firebase, p, get(originalData, p.child)).then(v => {
            // write child to result object under root name if it is found
            if (v) {
              set(results, `${p.root}.${get(originalData, p.child)}`, v);
            }
          }),
        );
      }

      // Single Parameter is list
      return promisesArray.push(
        populateList(firebase, get(originalData, p.child), p, results),
      );
    });
  } else {
    // Data is a list of objects, each value has parameters to be populated
    // { '1': {someobject}, '2': {someobject} }
    forEach(originalData, (d, key) => {
      // generate populates for this data item if a fn was passed
      const populatesForDataItem = getPopulateObj(
        isFunction(populatesIn) ? populatesIn(key, d) : populatesIn,
      );

      // resolve each populate for this data item
      forEach(populatesForDataItem, p => {
        // get value of parameter to be populated (key or list of keys)
        const idOrList = get(d, p.child);

<<<<<<< HEAD
=======
        /* eslint-disable consistent-return */
>>>>>>> d232363d
        // Parameter/child of list item does not exist
        if (!idOrList) {
          return;
        }

        // Parameter of each list item is single ID
        if (isString(idOrList)) {
<<<<<<< HEAD
          return promisesArray.push( // eslint-disable-line
=======
          return promisesArray.push(
            // eslint-disable-line
>>>>>>> d232363d
            getPopulateChild(firebase, p, idOrList).then(v => {
              // write child to result object under root name if it is found
              if (v) {
                set(results, `${p.root}.${idOrList}`, v);
              }
              return results;
            }),
          );
        }

        // Parameter of each list item is a list of ids
        if (isArray(idOrList) || isObject(idOrList)) {
          // Create single promise that includes a promise for each child
<<<<<<< HEAD
          return promisesArray.push( // eslint-disable-line
=======
          return promisesArray.push(
            // eslint-disable-line
>>>>>>> d232363d
            populateList(firebase, idOrList, p, results),
          );
        }
      });
    });
  }

  // Return original data after population promises run
  return Promise.all(promisesArray).then(() => results);
}

const changeTypeToEventType = {
  added: actionTypes.DOCUMENT_ADDED,
  removed: actionTypes.DOCUMENT_REMOVED,
  modified: actionTypes.DOCUMENT_MODIFIED,
};

/**
 * Action creator for document change event. Used to create action objects
 * to be passed to dispatch.
 * @param  {Object} change - Document change object from Firebase callback
 * @param  {Object} [originalMeta={}] - Original meta data of action
 * @return {Object}                   [description]
 */
function docChangeEvent(change, originalMeta = {}) {
<<<<<<< HEAD
  const meta = { ...originalMeta, path: change.doc.ref.path };
=======
  const meta = { ...cloneDeep(originalMeta), path: change.doc.ref.path };
>>>>>>> d232363d
  if (originalMeta.subcollections && !originalMeta.storeAs) {
    meta.subcollections[0] = { ...meta.subcollections[0], doc: change.doc.id };
  } else {
    meta.doc = change.doc.id;
  }
  return {
    type: changeTypeToEventType[change.type] || actionTypes.DOCUMENT_MODIFIED,
    meta,
    payload: {
      data: change.doc.data(),
      ordered: { oldIndex: change.oldIndex, newIndex: change.newIndex },
    },
  };
}

<<<<<<< HEAD
=======
/**
 * Dispatch action(s) response from listener response.
 * @private
 * @param {Object} opts
 * @param {Function} opts.dispatch - Redux action dispatch function
 * @param {Object} opts.firebase - Firebase instance
 * @param {Object} opts.docData - Data object from document
 * @param {Object} opts.meta - Meta data
 */
>>>>>>> d232363d
export function dispatchListenerResponse({
  dispatch,
  docData,
  meta,
  firebase,
}) {
  const {
    mergeOrdered,
    mergeOrderedDocUpdates,
    mergeOrderedCollectionUpdates,
<<<<<<< HEAD
  } =
    firebase._.config || {};
=======
  } = firebase._.config || {};
>>>>>>> d232363d
  const docChanges =
    typeof docData.docChanges === 'function'
      ? docData.docChanges()
      : docData.docChanges;
  // Dispatch different actions for doc changes (only update doc(s) by key)
  if (docChanges && docChanges.length < docData.size) {
    // Loop to dispatch for each change if there are multiple
    // TODO: Option for dispatching multiple changes in single action
    docChanges.forEach(change => {
      dispatch(docChangeEvent(change, meta));
    });
  } else {
    // Dispatch action for whole collection change
    dispatch({
      type: actionTypes.LISTENER_RESPONSE,
      meta,
      payload: {
        data: dataByIdSnapshot(docData),
        ordered: orderedFromSnap(docData),
      },
      merge: {
        docs: mergeOrdered && mergeOrderedDocUpdates,
        collections: mergeOrdered && mergeOrderedCollectionUpdates,
      },
    });
  }
}

<<<<<<< HEAD
export async function getPopulateActions({ firebase, docData, meta }) {
  // Run promises for population
  const [populateErr, populateResults] = await to(
    promisesForPopulate(
      firebase,
      docData.id,
      dataByIdSnapshot(docData),
      meta.populates,
    ),
  );

  // Handle errors populating
  if (populateErr) {
    console.error('Error with populate:', populateErr, meta); // eslint-disable-line no-console
    throw populateErr;
  }

  // Dispatch listener results for each child collection
  return Object.keys(populateResults).map(resultKey => ({
    // TODO: Handle population of subcollection queries
    meta: { collection: resultKey },
    payload: {
      data: populateResults[resultKey],
      // TODO: Write ordered here
    },
    requesting: false,
    requested: true,
  }));
=======
/**
 * Get list of actions for population queries
 * @private
 * @param {Object} opts
 * @param {Object} opts.firebase - Firebase instance
 * @param {Object} opts.docData - Data object from document
 * @param {Object} opts.meta - Meta data
 * @return {Promise}
 */
export function getPopulateActions({ firebase, docData, meta }) {
  // Run promises for population
  return promisesForPopulate(
    firebase,
    docData.id,
    dataByIdSnapshot(docData),
    meta.populates,
  )
    .then(populateResults =>
      // Listener results for each child collection
      Object.keys(populateResults).map(resultKey => ({
        // TODO: Handle population of subcollection queries
        meta: { collection: resultKey },
        payload: {
          data: populateResults[resultKey],
          // TODO: Write ordered here
        },
        requesting: false,
        requested: true,
      })),
    )
    .catch(populateErr => {
      console.error('Error with populate:', populateErr, meta); // eslint-disable-line no-console
      return Promise.reject(populateErr);
    });
>>>>>>> d232363d
}<|MERGE_RESOLUTION|>--- conflicted
+++ resolved
@@ -3,11 +3,6 @@
   isArray,
   isFunction,
   isObject,
-<<<<<<< HEAD
-=======
-  isNumber,
-  isEmpty,
->>>>>>> d232363d
   size,
   trim,
   forEach,
@@ -16,10 +11,6 @@
   get,
   set,
   some,
-<<<<<<< HEAD
-=======
-  cloneDeep,
->>>>>>> d232363d
 } from 'lodash';
 import { to } from '../utils/async';
 import { actionTypes } from '../constants';
@@ -209,14 +200,10 @@
   if (isString(meta)) {
     return meta;
   }
-<<<<<<< HEAD
   const { collection, doc, subcollections, where, limit, storeAs } = meta;
   if (storeAs) {
     return storeAs;
   }
-=======
-  const { collection, doc, subcollections, storeAs, ...remainingMeta } = meta;
->>>>>>> d232363d
   if (!collection) {
     throw new Error('Collection is required to build query name');
   }
@@ -241,7 +228,6 @@
     basePath = `${basePath}/${mappedCollections.join('/')}`;
   }
 
-<<<<<<< HEAD
   // Return path only including subcollections (data)
   if (onlySubcollections) {
     return basePath;
@@ -249,12 +235,6 @@
 
   if (where) {
     if (!isArray(where)) {
-=======
-  const queryParams = pickQueryParams(remainingMeta);
-
-  if (!isEmpty(queryParams)) {
-    if (queryParams.where && !isArray(queryParams.where)) {
->>>>>>> d232363d
       throw new Error('where parameter must be an array.');
     }
     basePath = basePath.concat('?', serialize(queryParams));
@@ -485,19 +465,12 @@
  * @param {Object} populate - Object containing root to be populate
  * @param {Object} populate.root - Firebase root path from which to load populate item
  * @param {String} id - String id
-<<<<<<< HEAD
-=======
- * @return {Promise}
->>>>>>> d232363d
+ * @returns {Promise}
  */
 export function getPopulateChild(firebase, populate, id) {
   return firestoreRef(firebase, { collection: populate.root, doc: id })
     .get()
-<<<<<<< HEAD
-    .then(snap => snap.data());
-=======
     .then(snap => Object.assign({ id }, snap.data()));
->>>>>>> d232363d
 }
 
 /**
@@ -505,28 +478,17 @@
  * @description Populate list of data
  * @param {Object} firebase - Internal firebase object
  * @param {Object} originalObj - Object to have parameter populated
-<<<<<<< HEAD
  * @param {Object} populate - Object containing populate information
  * @param {Object} results - Object containing results of population from other populates
- */
-export function populateList(firebase, list, p, results) {
-=======
- * @param {Object} p - Object containing populate information
- * @param {Object} results - Object containing results of population from other populates
- * @return {Promise}
+ * @returns {Promise}
  */
 export function populateList(firebase, originalObj, p, results) {
->>>>>>> d232363d
   // Handle root not being defined
   if (!results[p.root]) {
     set(results, p.root, {});
   }
   return Promise.all(
-<<<<<<< HEAD
-    map(list, (id, childKey) => {
-=======
     map(originalObj, (id, childKey) => {
->>>>>>> d232363d
       // handle list of keys
       const populateKey = id === true || p.populateByKey ? childKey : id;
       return getPopulateChild(firebase, p, populateKey).then(pc => {
@@ -544,10 +506,7 @@
  * @private
  * @description Create standardized populate object from strings or objects
  * @param {String|Object} str - String or Object to standardize into populate object
-<<<<<<< HEAD
-=======
- * @return {Object}
->>>>>>> d232363d
+ * @returns {Object}
  */
 function getPopulateObj(str) {
   if (!isString(str)) {
@@ -561,12 +520,8 @@
 /**
  * @private
  * @description Create standardized populate object from strings or objects
-<<<<<<< HEAD
- * @param {String|Object} str - String or Object to standardize into populate object
-=======
  * @param {Array} arr - Array of items to get populate objects for
- * @return {Array}
->>>>>>> d232363d
+ * @returns {Array}
  */
 function getPopulateObjs(arr) {
   if (!isArray(arr)) {
@@ -579,15 +534,10 @@
  * @private
  * @description Create an array of promises for population of an object or list
  * @param {Object} firebase - Internal firebase object
-<<<<<<< HEAD
- * @param {Object} originalObj - Object to have parameter populated
- * @param {Object} populateString - String containg population data
-=======
  * @param {Object} dataKey - Object to have parameter populated
  * @param {Object} originalData - String containg population data
  * @param {Object} populatesIn
- * @return {Promise}
->>>>>>> d232363d
+ * @returns {Promise}
  */
 export function promisesForPopulate(
   firebase,
@@ -640,10 +590,7 @@
         // get value of parameter to be populated (key or list of keys)
         const idOrList = get(d, p.child);
 
-<<<<<<< HEAD
-=======
         /* eslint-disable consistent-return */
->>>>>>> d232363d
         // Parameter/child of list item does not exist
         if (!idOrList) {
           return;
@@ -651,12 +598,8 @@
 
         // Parameter of each list item is single ID
         if (isString(idOrList)) {
-<<<<<<< HEAD
-          return promisesArray.push( // eslint-disable-line
-=======
           return promisesArray.push(
             // eslint-disable-line
->>>>>>> d232363d
             getPopulateChild(firebase, p, idOrList).then(v => {
               // write child to result object under root name if it is found
               if (v) {
@@ -670,12 +613,8 @@
         // Parameter of each list item is a list of ids
         if (isArray(idOrList) || isObject(idOrList)) {
           // Create single promise that includes a promise for each child
-<<<<<<< HEAD
-          return promisesArray.push( // eslint-disable-line
-=======
           return promisesArray.push(
             // eslint-disable-line
->>>>>>> d232363d
             populateList(firebase, idOrList, p, results),
           );
         }
@@ -698,14 +637,10 @@
  * to be passed to dispatch.
  * @param  {Object} change - Document change object from Firebase callback
  * @param  {Object} [originalMeta={}] - Original meta data of action
- * @return {Object}                   [description]
+ * @returns {Object}
  */
 function docChangeEvent(change, originalMeta = {}) {
-<<<<<<< HEAD
-  const meta = { ...originalMeta, path: change.doc.ref.path };
-=======
   const meta = { ...cloneDeep(originalMeta), path: change.doc.ref.path };
->>>>>>> d232363d
   if (originalMeta.subcollections && !originalMeta.storeAs) {
     meta.subcollections[0] = { ...meta.subcollections[0], doc: change.doc.id };
   } else {
@@ -721,8 +656,6 @@
   };
 }
 
-<<<<<<< HEAD
-=======
 /**
  * Dispatch action(s) response from listener response.
  * @private
@@ -732,7 +665,6 @@
  * @param {Object} opts.docData - Data object from document
  * @param {Object} opts.meta - Meta data
  */
->>>>>>> d232363d
 export function dispatchListenerResponse({
   dispatch,
   docData,
@@ -743,12 +675,7 @@
     mergeOrdered,
     mergeOrderedDocUpdates,
     mergeOrderedCollectionUpdates,
-<<<<<<< HEAD
-  } =
-    firebase._.config || {};
-=======
   } = firebase._.config || {};
->>>>>>> d232363d
   const docChanges =
     typeof docData.docChanges === 'function'
       ? docData.docChanges()
@@ -777,7 +704,15 @@
   }
 }
 
-<<<<<<< HEAD
+/**
+ * Get list of actions for population queries
+ * @private
+ * @param {Object} opts
+ * @param {Object} opts.firebase - Firebase instance
+ * @param {Object} opts.docData - Data object from document
+ * @param {Object} opts.meta - Meta data
+ * @returns {Promise}
+ */
 export async function getPopulateActions({ firebase, docData, meta }) {
   // Run promises for population
   const [populateErr, populateResults] = await to(
@@ -806,40 +741,4 @@
     requesting: false,
     requested: true,
   }));
-=======
-/**
- * Get list of actions for population queries
- * @private
- * @param {Object} opts
- * @param {Object} opts.firebase - Firebase instance
- * @param {Object} opts.docData - Data object from document
- * @param {Object} opts.meta - Meta data
- * @return {Promise}
- */
-export function getPopulateActions({ firebase, docData, meta }) {
-  // Run promises for population
-  return promisesForPopulate(
-    firebase,
-    docData.id,
-    dataByIdSnapshot(docData),
-    meta.populates,
-  )
-    .then(populateResults =>
-      // Listener results for each child collection
-      Object.keys(populateResults).map(resultKey => ({
-        // TODO: Handle population of subcollection queries
-        meta: { collection: resultKey },
-        payload: {
-          data: populateResults[resultKey],
-          // TODO: Write ordered here
-        },
-        requesting: false,
-        requested: true,
-      })),
-    )
-    .catch(populateErr => {
-      console.error('Error with populate:', populateErr, meta); // eslint-disable-line no-console
-      return Promise.reject(populateErr);
-    });
->>>>>>> d232363d
 }