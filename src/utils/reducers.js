--- conflicted
+++ resolved
@@ -51,8 +51,6 @@
 }
 
 /**
-<<<<<<< HEAD
-=======
  * Get path from meta data. Path is used with lodash's setWith to set deep
  * data within reducers.
  * @param {object} meta - Action meta data object
@@ -100,7 +98,6 @@
 }
 
 /**
->>>>>>> b5d5f312
  * Update a single item within an array with support for adding the item if
  * it does not already exist
  * @param {Array} array - Array within which to update item
