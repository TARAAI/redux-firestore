--- conflicted
+++ resolved
@@ -4,12 +4,8 @@
 import createFirestoreInstance from './createFirestoreInstance';
 import constants, { actionTypes } from './constants';
 import middleware, { CALL_FIRESTORE } from './middleware';
-<<<<<<< HEAD
-import { getQueryName } from './utils/query';
+import { getQueryName, getSnapshotByObject } from './utils/query';
 import { firestoreOrderedSelector, firestoreDataSelector } from './selectors';
-=======
-import { getSnapshotByObject } from './utils/query';
->>>>>>> b5d5f312
 
 // converted with transform-inline-environment-variables
 export const version = process.env.npm_package_version;
