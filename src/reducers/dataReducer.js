--- conflicted
+++ resolved
@@ -1,10 +1,5 @@
-<<<<<<< HEAD
 import { get, last, dropRight } from 'lodash';
 import { setWith, assign } from 'lodash/fp';
-=======
-import { get } from 'lodash';
-import { setWith } from 'lodash/fp';
->>>>>>> d232363d
 import { actionTypes } from '../constants';
 import { getQueryName } from '../utils/query';
 import { preserveValuesFromState, pathToArr } from '../utils/reducers';
@@ -44,7 +39,6 @@
       }
       const queryName = getQueryName(meta, { onlySubcollections: true });
       // Get previous data at path to check for existence
-<<<<<<< HEAD
       const previousData = get(state, meta.storeAs || queryName);
       if (meta.subcollections) {
         const setPath =
@@ -63,29 +57,6 @@
       const mergedData = assign(previousData, payload.data);
       // Set data to state (with merge) immutabily (lodash/fp's setWith creates copy)
       return setWith(Object, meta.storeAs || queryName, mergedData, state);
-=======
-      const previousData = get(
-        state,
-        meta.storeAs ? [meta.storeAs] : pathFromMeta(meta),
-      );
-      // Set data (without merging) if no previous data exists or if there are subcollections
-      if (!previousData || meta.subcollections) {
-        // Set data to state immutabily (lodash/fp's setWith creates copy)
-        return setWith(
-          Object,
-          meta.storeAs ? [meta.storeAs] : pathFromMeta(meta),
-          data,
-          state,
-        );
-      }
-      // Set data to state (with merge) immutabily (lodash/fp's setWith creates copy)
-      return setWith(
-        Object,
-        meta.storeAs ? [meta.storeAs] : pathFromMeta(meta),
-        data,
-        state,
-      );
->>>>>>> d232363d
     case DOCUMENT_MODIFIED:
     case DOCUMENT_ADDED:
       return setWith(
