--- conflicted
+++ resolved
@@ -1,4 +1,3 @@
-<<<<<<< HEAD
 import {
   size,
   get,
@@ -10,10 +9,6 @@
   last,
 } from 'lodash';
 import { assign as assignObjects, merge as mergeObjects } from 'lodash/fp';
-=======
-import { size, get, unionBy, reject, omit, map, keyBy, isEqual } from 'lodash';
-import { merge as mergeObjects, assign as assignObjects } from 'lodash/fp';
->>>>>>> d232363d
 import { actionTypes } from '../constants';
 import { getQueryName } from '../utils/query';
 import {
@@ -42,33 +37,10 @@
  * @return {Array} State with document modified
  */
 function modifyDoc(collectionState, action) {
-<<<<<<< HEAD
   return updateItemInArray(collectionState, action.meta.doc, item =>
     // assign is used to prevent the removal of existing subcollections
     assignObjects(item, action.payload.data),
   );
-=======
-  if (!action.meta.subcollections || action.meta.storeAs) {
-    return updateItemInArray(collectionState, action.meta.doc, item =>
-      // Merge is used to prevent the removal of existing subcollections
-      assignObjects(item, action.payload.data),
-    );
-  }
-
-  // TODO: make this recurisve so it will work multiple subcollections deep
-  const [, docId, subcollectionName, subDocId] = pathToArr(action.meta.path);
-
-  // Update document item within top arra
-  return updateItemInArray(collectionState, docId, item => ({
-    ...item, // preserve document (only updating subcollection)
-    [subcollectionName]: updateItemInArray(
-      get(item, subcollectionName, []),
-      subDocId,
-      // Merge with existing subcollection doc (only updates changed keys)
-      subitem => mergeObjects(subitem, action.payload.data),
-    ),
-  }));
->>>>>>> d232363d
 }
 
 function lastDocKey(meta) {
@@ -139,40 +111,6 @@
     });
   }
 
-<<<<<<< HEAD
-=======
-  // Handle subcollections (only when storeAs is not being used)
-  if (meta.doc && meta.subcollections) {
-    const subcollectionConfig = meta.subcollections[0];
-    if (!collectionStateSize) {
-      // Collection state does not already exist, create it with item containing
-      // subcollection
-      return [
-        {
-          id: meta.doc,
-          [subcollectionConfig.collection]: action.payload.ordered,
-        },
-      ];
-    }
-    // Merge with existing document if collection state exists
-    return updateItemInArray(collectionState, meta.doc, item =>
-      // check if action contains ordered payload
-      payloadExists
-        ? // merge with existing subcollection
-          {
-            ...item,
-            [subcollectionConfig.collection]: unionBy(
-              get(item, subcollectionConfig.collection, []),
-              action.payload.ordered,
-              'id',
-            ),
-          }
-        : // remove subcollection if payload is empty
-          omit(item, [subcollectionConfig.collection]),
-    );
-  }
-
->>>>>>> d232363d
   if (meta.doc && collectionStateSize) {
     // don't update ordered if the doc doesn't exist
     if (!size(action.payload.ordered)) {
@@ -288,10 +226,6 @@
     return state;
   }
 
-<<<<<<< HEAD
-  const storeUnderKey = getStoreUnderKey(action);
-  const collectionStateSlice = state[storeUnderKey];
-=======
   // Return state if action does not contain valid meta
   if (!action.meta || (!action.meta.storeAs && !action.meta.collection)) {
     return state;
@@ -299,7 +233,6 @@
 
   const storeUnderKey = action.meta.storeAs || action.meta.collection;
   const collectionStateSlice = get(state, storeUnderKey);
->>>>>>> d232363d
   return {
     ...state,
     [storeUnderKey]: orderedCollectionReducer(collectionStateSlice, action),
