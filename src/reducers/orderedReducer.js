--- conflicted
+++ resolved
@@ -1,4 +1,3 @@
-<<<<<<< HEAD
 import {
   size,
   get,
@@ -10,10 +9,6 @@
   last,
 } from 'lodash';
 import { assign as assignObjects, merge as mergeObjects } from 'lodash/fp';
-=======
-import { size, get, unionBy, reject, omit, map, keyBy, isEqual } from 'lodash';
-import { merge as mergeObjects } from 'lodash/fp';
->>>>>>> b5d5f312
 import { actionTypes } from '../constants';
 import { getQueryName } from '../utils/query';
 import {
@@ -67,46 +62,10 @@
  * @returns {Array} State with document modified
  */
 function modifyDoc(collectionState, action) {
-<<<<<<< HEAD
   return updateItemInArray(collectionState, action.meta.doc, item =>
     // assign is used to prevent the removal of existing subcollections
     assignObjects(item, action.payload.data),
   );
-=======
-  // Support moving a doc within an array
-  if (action.payload.ordered) {
-    const { newIndex, oldIndex } = action.payload.ordered;
-    // newIndex value exists, item was within array before, and the index has changed
-    if (!!newIndex && oldIndex > -1 && newIndex !== oldIndex) {
-      return newArrayWithItemMoved(
-        collectionState,
-        action.payload.ordered,
-        action.payload.data,
-      );
-    }
-  }
-
-  if (!action.meta.subcollections || action.meta.storeAs) {
-    return updateItemInArray(collectionState, action.meta.doc, item =>
-      // Merge is no longer used to prevent removal of subcollections since this will change in v1
-      ({ id: action.meta.doc, ...action.payload.data }),
-    );
-  }
-
-  // TODO: make this recurisve so it will work multiple subcollections deep
-  const [, docId, subcollectionName, subDocId] = pathToArr(action.meta.path);
-
-  // Update document item within top array
-  return updateItemInArray(collectionState, docId, item => ({
-    ...item, // preserve document (only updating subcollection)
-    [subcollectionName]: updateItemInArray(
-      get(item, subcollectionName, []),
-      subDocId,
-      // Merge with existing subcollection doc (only updates changed keys)
-      subitem => mergeObjects(subitem, action.payload.data),
-    ),
-  }));
->>>>>>> b5d5f312
 }
 
 function lastDocKey(meta) {
