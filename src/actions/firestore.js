--- conflicted
+++ resolved
@@ -190,11 +190,7 @@
 
   // Create listener
   const unsubscribe = firestoreRef(firebase, meta).onSnapshot(
-<<<<<<< HEAD
     async docData => {
-=======
-    docData => {
->>>>>>> d232363d
       // Dispatch directly if no populates
       if (!meta.populates) {
         dispatchListenerResponse({ dispatch, docData, meta, firebase });
@@ -203,7 +199,6 @@
         return;
       }
 
-<<<<<<< HEAD
       // Run population and dispatch results
       const [populateErr, populateActions] = await to(
         getPopulateActions({ firebase, docData, meta }),
@@ -229,41 +224,13 @@
       });
       // Dispatch original action
       dispatchListenerResponse({ dispatch, docData, meta, firebase });
-=======
-      getPopulateActions({ firebase, docData, meta })
-        .then(populateActions => {
-          // Dispatch each populate action
-          populateActions.forEach(populateAction => {
-            dispatch({
-              ...populateAction,
-              type: actionTypes.LISTENER_RESPONSE,
-              timestamp: Date.now(),
-            });
-          });
-          // Dispatch original action
-          dispatchListenerResponse({ dispatch, docData, meta, firebase });
-        })
-        .catch(populateErr => {
-          // Handle errors in population
-          if (firebase._.config.logListenerError) {
-            // Log error handling the case of it not existing
-            invoke(console, 'error', `Error populating:`, populateErr);
-          }
-          if (typeof errorCb === 'function') errorCb(populateErr);
-        });
->>>>>>> d232363d
     },
     err => {
       const {
         mergeOrdered,
         mergeOrderedDocUpdates,
         mergeOrderedCollectionUpdates,
-<<<<<<< HEAD
-      } =
-        firebase._.config || {};
-=======
       } = firebase._.config || {};
->>>>>>> d232363d
       // TODO: Look into whether listener is automatically removed in all cases
       // Log error handling the case of it not existing
       const { logListenerError, preserveOnListenerError } =
