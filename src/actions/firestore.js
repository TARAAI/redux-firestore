--- conflicted
+++ resolved
@@ -196,7 +196,6 @@
       return;
     }
 
-<<<<<<< HEAD
   // Create listener
   const unsubscribe = firestoreRef(firebase, meta).onSnapshot(
     (docData) => {
@@ -263,35 +262,6 @@
           collections: mergeOrdered && mergeOrderedCollectionUpdates,
         },
         preserve: preserveOnListenerError,
-=======
-    getPopulateActions({ firebase, docData, meta })
-      .then(populateActions => {
-        // Dispatch each populate action
-        populateActions.forEach(populateAction => {
-          dispatch({
-            ...populateAction,
-            type: actionTypes.LISTENER_RESPONSE,
-            timestamp: Date.now(),
-          });
-        });
-        // Dispatch original action
-        dispatchListenerResponse({ dispatch, docData, meta, firebase });
-      })
-      .catch(populateErr => {
-        const { logListenerError } = firebase._.config || {};
-        // Handle errors in population
-        if (logListenerError !== false) {
-          // Log error handling the case of it not existing
-          if (
-            logListenerError !== false &&
-            !!console &&
-            typeof console.error === 'function' // eslint-disable-line no-console
-          ) {
-            console.error('redux-firestore error populating:', populateErr); // eslint-disable-line no-console
-          }
-        }
-        if (typeof errorCb === 'function') errorCb(populateErr);
->>>>>>> 69f77bed
       });
   }
 
