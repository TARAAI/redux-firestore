--- conflicted
+++ resolved
@@ -1,10 +1,6 @@
 {
   "name": "redux-firestore",
-<<<<<<< HEAD
   "version": "1.0.0-alpha.2",
-=======
-  "version": "0.8.0",
->>>>>>> d232363d
   "description": "Redux bindings for Firestore.",
   "main": "lib/index.js",
   "module": "es/index.js",
@@ -41,10 +37,6 @@
   "dependencies": {
     "immer": "1.5.0",
     "lodash": "^4.17.11",
-<<<<<<< HEAD
-    "prop-types": "^15.6.1",
-=======
->>>>>>> d232363d
     "reduce-reducers": "0.4.3"
   },
   "devDependencies": {
